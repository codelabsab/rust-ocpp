--- conflicted
+++ resolved
@@ -3,11 +3,7 @@
 description = "ocpp 1.6 and 2.0.1 libraries"
 readme = "README.md"
 license = "MIT OR Apache-2.0"
-<<<<<<< HEAD
 version = "0.3.1"
-=======
-version = "0.3.0"
->>>>>>> 7dceebbc
 authors = ["Tommy Malmqvist <tommy.malmqvist@codelabs.se"]
 homepage = "https://codelabs.se/"
 repository = "https://github.com/codelabsab/rust-ocpp"
@@ -22,14 +18,8 @@
 
 [features]
 default = ["v2_0_1"]
-<<<<<<< HEAD
 v1_6 = []
 v2_0_1 = []
-
-=======
-v1_6 = ["rust_ocpp_v1_6"]
-v2_0_1 = ["rust_ocpp_v2_0_1"]
->>>>>>> 7dceebbc
 
 # See more keys and their definitions at https://doc.rust-lang.org/cargo/reference/manifest.html
 
