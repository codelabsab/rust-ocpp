--- conflicted
+++ resolved
@@ -21,41 +21,27 @@
 
 ## How to Use
 
-<<<<<<< HEAD
+
 Add `rust-ocpp` as a dependency in your `Cargo.toml`. It will default to version `2.0.1`
-=======
-Add `rust-ocpp` as a dependency in your `Cargo.toml`:
->>>>>>> 7dceebbc
+
 
 ```toml
 [dependencies]
 rust-ocpp = "0.3.0"
 ```
 
-<<<<<<< HEAD
 To use `1.6` you need to specify a protocol version with a feature flag:
-=======
-Specify a protocol version with a feature flag:
->>>>>>> 7dceebbc
 
 ```toml
 [dependencies]
 rust-ocpp = { version = "0.3.0", features = ["v1_6"] }
 ```
 
-<<<<<<< HEAD
 or use both versions
 
 ```toml
 [dependencies]
 rust-ocpp = { version = "0.3.0", features = ["v2_0_1", "v1_6"] }
-=======
-or
-
-```toml
-[dependencies]
-rust-ocpp = { version = "0.3.0", features = ["v2_0_1"] }
->>>>>>> 7dceebbc
 ```
 
 ## How to Build
@@ -155,15 +141,12 @@
 cargo test --features v2_0_1
 ```
 
-<<<<<<< HEAD
 To run all tests:
 
 ```bash
 cargo test --all-features
 ```
 
-=======
->>>>>>> 7dceebbc
 ### Test Coverage
 
 The test coverage for rust-ocpp is measured using Codecov. You can find the current test coverage report
